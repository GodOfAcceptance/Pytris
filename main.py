--- conflicted
+++ resolved
@@ -18,11 +18,6 @@
         self.restart = False
         
         self.keyHeld = np.zeros((7,), dtype=bool)
-<<<<<<< HEAD
-        
-=======
-        self.keyHeldFrame = np.zeros((7,), dtype=int)
->>>>>>> 0a5cfbd3
         
         
     def run(self):
@@ -133,67 +128,7 @@
                     self.keyHeld[5] = False
                 if event.key == pygame.K_c:
                     self.keyHeld[6] = False
-<<<<<<< HEAD
                     
-=======
-                    
-    
-    def updateKeyHeldFramesForAgent(self, action):
-        for i in range(len(self.keyHeld)):
-            self.keyHeld[i] = action[i]
-        self.updateKeyHeldFrame()
-                    
-                    
-    
-    def updateKeyHeldFrame(self):
-        for i in range(len(self.keyHeld)):
-            if self.keyHeld[i]:
-                self.keyHeldFrame[i] += 1
-            else:
-                self.keyHeldFrame[i] = 0
-                
-                
-    def getDirection(self):
-        direction = 0
-        if self.keyHeld[0] and self.keyHeld[1]:
-            direction = 1 if self.keyHeldFrame[0] < self.keyHeldFrame[1] else 2
-        elif self.keyHeld[0] and not self.keyHeld[1]:
-            direction = 1
-        elif self.keyHeld[1] and not self.keyHeld[0]:
-            direction = 2
-            
-        return direction
-    
-    
-    def getRotation(self):
-        rotation = 0 #counter clockwise
-        if self.keyHeld[2] and self.keyHeldFrame[2] == 1: #left
-            rotation = 1
-        elif self.keyHeld[3] and self.keyHeldFrame[3] == 1: #right
-            rotation = 2 
-        return rotation
-    
-    
-    def getDrop(self):
-        drop = 0
-        if self.keyHeld[4]:
-            drop = 1
-        if self.keyHeld[5] and self.keyHeldFrame[5] == 1:
-            drop = 2
-        return drop
-    
-    
-    def getAction(self):
-        res = np.zeros((4,), dtype=np.int8)
-        res[0] = self.getDirection()
-        res[1] = self.getRotation()
-        res[2] = self.getDrop()
-        if self.keyHeld[6] and self.keyHeldFrame[6] == 1:
-            res[3] = True
-        return res
-    
-            
->>>>>>> 0a5cfbd3
         
     
 if __name__ == '__main__':
@@ -261,21 +196,12 @@
             match args.agent:
                 case "random":
                     agent = RandomAgent()
-<<<<<<< HEAD
                 case "ddpg":
                     from stable_baselines3 import DDPG
                     agent = DDPG.load("ddpg")
                 case "KD":
                     from agent import KeepDropAgent
                     agent = KeepDropAgent()
-=======
-                case "a2c":
-                    from stable_baselines3 import A2C
-                    agent = A2C.load("a2ctetris")
-                case "LR":
-                    from agent import MoveLeftAndRightAgent
-                    agent = MoveLeftAndRightAgent()
->>>>>>> 0a5cfbd3
                 case _:
                     print("unsupported agent")
                     exit()
